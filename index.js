// Importación de dependencias
import express from "express";
import path from "path";
import { fileURLToPath } from "url";
import session from "express-session";
import { app } from "./src/config/app.js";
<<<<<<< HEAD
import routerLogin from "./src/modules/login/routers/routerLogin.js";
import {membershipRoutes, membershipApiRoutes} from "./src/modules/membership/routes/index.js";
import { routerRoom } from "./src/modules/rooms/routes/RouteRooms.js";
=======
import { routerGlobal } from "./src/router/routerGlobal.js";
>>>>>>> 11cf9533

// Configuración de variables para __dirname en módulos ES
const __filename = fileURLToPath(import.meta.url);
const __dirname = path.dirname(__filename);

// Archivos estáticos
app.use(express.static(path.join(__dirname, "public")));

// Middleware para procesar datos enviados en el cuerpo de la solicitud
app.use(express.urlencoded({ extended: true }));
app.use(express.json());

// Configuración de sesiones
app.use(
  session({
    secret: "las_mujeres_me_dan_miedo",
    resave: false,
    saveUninitialized: true,
    cookie: { secure: false },
  })
);

// Iniciar el servidor
app.listen(app.get("port"), () => {
<<<<<<< HEAD
  app.use(routerLogin);
  app.use("/memberships", membershipRoutes);
  // Rutas API de modulo membresías
  app.use("/api/memberships", membershipApiRoutes);
  app.use(routerRoom);

  console.log(
    `Servidor corriendo en el puerto: http://localhost:${app.get("port")}`
  );
=======
  app.use(routerGlobal);
  console.log(`Servidor corriendo en el puerto: http://localhost:${app.get("port")}`);
>>>>>>> 11cf9533
});<|MERGE_RESOLUTION|>--- conflicted
+++ resolved
@@ -4,13 +4,10 @@
 import { fileURLToPath } from "url";
 import session from "express-session";
 import { app } from "./src/config/app.js";
-<<<<<<< HEAD
+import { routerGlobal } from "./src/router/routerGlobal.js";
 import routerLogin from "./src/modules/login/routers/routerLogin.js";
 import {membershipRoutes, membershipApiRoutes} from "./src/modules/membership/routes/index.js";
 import { routerRoom } from "./src/modules/rooms/routes/RouteRooms.js";
-=======
-import { routerGlobal } from "./src/router/routerGlobal.js";
->>>>>>> 11cf9533
 
 // Configuración de variables para __dirname en módulos ES
 const __filename = fileURLToPath(import.meta.url);
@@ -35,7 +32,8 @@
 
 // Iniciar el servidor
 app.listen(app.get("port"), () => {
-<<<<<<< HEAD
+  app.use(routerGlobal);
+  console.log(`Servidor corriendo en el puerto: http://localhost:${app.get("port")}`);
   app.use(routerLogin);
   app.use("/memberships", membershipRoutes);
   // Rutas API de modulo membresías
@@ -45,8 +43,4 @@
   console.log(
     `Servidor corriendo en el puerto: http://localhost:${app.get("port")}`
   );
-=======
-  app.use(routerGlobal);
-  console.log(`Servidor corriendo en el puerto: http://localhost:${app.get("port")}`);
->>>>>>> 11cf9533
 });