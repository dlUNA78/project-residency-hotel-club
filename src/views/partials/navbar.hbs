--- conflicted
+++ resolved
@@ -1,4 +1,3 @@
-<<<<<<< HEAD
 <header class="fixed top-0 left-0 w-full z-50 bg-gradient-to-r from-blue-800 to-blue-700 text-white shadow-md border-b border-blue-700/40 backdrop-saturate-150">
   <!-- iOS safe-area filler to prevent white stripe at the notch/status bar -->
   <div class="md:hidden" style="height: env(safe-area-inset-top); background: #1e40af;"></div>
@@ -74,41 +73,7 @@
     <div class="flex justify-between items-center p-4 border-b border-blue-600/60 sticky top-0 bg-blue-700" style="margin-top: calc(-1 * env(safe-area-inset-top)); padding-top: calc(env(safe-area-inset-top) + 1rem);">
       <span class="font-bold text-white">Menú</span>
       <button id="btn-close-sidebar" class="text-white focus:outline-none hover:text-green-200 p-2 rounded" aria-label="Cerrar menú">&times;</button>
-=======
-<header class="bg-blue-800 text-white fixed top-0 left-0 w-full z-50">
-    <div class="max-w-7xl mx-auto flex items-center justify-between p-4">
-      <!-- Logo / Título -->
-      <a href="/" class="text-xl font-bold hover:text-blue-300 transition">
-        Hotel Residencial
-      </a>
-
-      <!-- Enlaces en desktop (ocultos en móvil) -->
-      <nav>
-        <ul class="hidden sm:flex space-x-6">
-          {{#if (eq role "Administrador")}}
-          <li><a href="/admin" class="hover:text-blue-300 transition">Panel
-              de Administración</a></li>
-          {{/if}}
-          <li><a href="/rooms" class="hover:text-blue-300 transition">Habitaciones</a></li>
-
-
-          <li><a href="/memberships" class="hover:text-green-200">Membresías</a></li>
-
-          <li><a href="/entries" class="hover:text-blue-300 transition">Entradas Diarias</a></li>
-
-          <li><a href="/services" class="hover:text-blue-300 transition">Servicios</a></li>
-          <li><a href="/logout" class="hover:text-blue-300 transition">Cerrar
-              Sesión</a></li>
-        </ul>
-      </nav>
-
-      <!-- Botón hamburguesa en móvil -->
-      <button id="btn-open-sidebar" class="sm:hidden focus:outline-none" aria-label="Abrir menú">
-        <svg class="w-6 h-6" fill="none" stroke="currentColor" viewBox="0 0 24 24">
-          <path stroke-linecap="round" stroke-linejoin="round" stroke-width="2" d="M4 6h16M4 12h16M4 18h16" />
-        </svg>
-      </button>
->>>>>>> a7fb1f3e
+
     </div>
     <ul class="flex-1 flex flex-col space-y-2 p-3 bg-blue-700 text-white overflow-y-auto">
       {{#if (eq user.role "Administrador")}}
