--- conflicted
+++ resolved
@@ -6,18 +6,13 @@
     port: process.env.PORT || 3000
   },
   mysql:{
-<<<<<<< HEAD
+   
     host: process.env.DB_HOST || '',
     user: process.env.DB_USER || '',
     password: process.env.DB_PASSWORD || '',
     database: process.env.DB_NAME || ''
-=======
-    host: process.env.PORT || 'localhost',
-    user: process.env.PORT || 'root',
-    password: process.env.PORT || '',
-    database: process.env.PORT || 'hotel_club'
 
->>>>>>> a7fb1f3e
+
   },
   session: {
     secret: process.env.SESSION_SECRET || 'fallback_secret_change_in_production'
