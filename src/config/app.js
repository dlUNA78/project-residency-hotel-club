--- conflicted
+++ resolved
@@ -30,23 +30,14 @@
 app.set('view engine', '.hbs');
 
 app.set('views', [
-<<<<<<< HEAD
+
   path.join( './src/views/'),
   path.join( './src/modules/membership/views/'),
   path.join( './src/modules/rooms/views/'),
   path.join( './src/modules/login/views/'),
   path.join( './src/modules/entries/views/'),
+  path.join("./src/modules/store/views")
   
-
-=======
-  path.join('./src/views/'),
-  path.join( './src/modules/login/views/'),
-  path.join('./src/modules/membership/views/'),
-  path.join( './src/modules/rooms/views/'),
-  path.join("./src/modules/store/views")
->>>>>>> 243fb4a1
-  // add more view directories as needed
-
 ]);
 
 app.set('port', config.app.port);
