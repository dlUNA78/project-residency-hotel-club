*, ::before, ::after {
  --tw-border-spacing-x: 0;
  --tw-border-spacing-y: 0;
  --tw-translate-x: 0;
  --tw-translate-y: 0;
  --tw-rotate: 0;
  --tw-skew-x: 0;
  --tw-skew-y: 0;
  --tw-scale-x: 1;
  --tw-scale-y: 1;
  --tw-pan-x:  ;
  --tw-pan-y:  ;
  --tw-pinch-zoom:  ;
  --tw-scroll-snap-strictness: proximity;
  --tw-gradient-from-position:  ;
  --tw-gradient-via-position:  ;
  --tw-gradient-to-position:  ;
  --tw-ordinal:  ;
  --tw-slashed-zero:  ;
  --tw-numeric-figure:  ;
  --tw-numeric-spacing:  ;
  --tw-numeric-fraction:  ;
  --tw-ring-inset:  ;
  --tw-ring-offset-width: 0px;
  --tw-ring-offset-color: #fff;
  --tw-ring-color: rgb(59 130 246 / 0.5);
  --tw-ring-offset-shadow: 0 0 #0000;
  --tw-ring-shadow: 0 0 #0000;
  --tw-shadow: 0 0 #0000;
  --tw-shadow-colored: 0 0 #0000;
  --tw-blur:  ;
  --tw-brightness:  ;
  --tw-contrast:  ;
  --tw-grayscale:  ;
  --tw-hue-rotate:  ;
  --tw-invert:  ;
  --tw-saturate:  ;
  --tw-sepia:  ;
  --tw-drop-shadow:  ;
  --tw-backdrop-blur:  ;
  --tw-backdrop-brightness:  ;
  --tw-backdrop-contrast:  ;
  --tw-backdrop-grayscale:  ;
  --tw-backdrop-hue-rotate:  ;
  --tw-backdrop-invert:  ;
  --tw-backdrop-opacity:  ;
  --tw-backdrop-saturate:  ;
  --tw-backdrop-sepia:  ;
  --tw-contain-size:  ;
  --tw-contain-layout:  ;
  --tw-contain-paint:  ;
  --tw-contain-style:  ;
}

::backdrop {
  --tw-border-spacing-x: 0;
  --tw-border-spacing-y: 0;
  --tw-translate-x: 0;
  --tw-translate-y: 0;
  --tw-rotate: 0;
  --tw-skew-x: 0;
  --tw-skew-y: 0;
  --tw-scale-x: 1;
  --tw-scale-y: 1;
  --tw-pan-x:  ;
  --tw-pan-y:  ;
  --tw-pinch-zoom:  ;
  --tw-scroll-snap-strictness: proximity;
  --tw-gradient-from-position:  ;
  --tw-gradient-via-position:  ;
  --tw-gradient-to-position:  ;
  --tw-ordinal:  ;
  --tw-slashed-zero:  ;
  --tw-numeric-figure:  ;
  --tw-numeric-spacing:  ;
  --tw-numeric-fraction:  ;
  --tw-ring-inset:  ;
  --tw-ring-offset-width: 0px;
  --tw-ring-offset-color: #fff;
  --tw-ring-color: rgb(59 130 246 / 0.5);
  --tw-ring-offset-shadow: 0 0 #0000;
  --tw-ring-shadow: 0 0 #0000;
  --tw-shadow: 0 0 #0000;
  --tw-shadow-colored: 0 0 #0000;
  --tw-blur:  ;
  --tw-brightness:  ;
  --tw-contrast:  ;
  --tw-grayscale:  ;
  --tw-hue-rotate:  ;
  --tw-invert:  ;
  --tw-saturate:  ;
  --tw-sepia:  ;
  --tw-drop-shadow:  ;
  --tw-backdrop-blur:  ;
  --tw-backdrop-brightness:  ;
  --tw-backdrop-contrast:  ;
  --tw-backdrop-grayscale:  ;
  --tw-backdrop-hue-rotate:  ;
  --tw-backdrop-invert:  ;
  --tw-backdrop-opacity:  ;
  --tw-backdrop-saturate:  ;
  --tw-backdrop-sepia:  ;
  --tw-contain-size:  ;
  --tw-contain-layout:  ;
  --tw-contain-paint:  ;
  --tw-contain-style:  ;
}

/*
! tailwindcss v3.4.17 | MIT License | https://tailwindcss.com
*/

/*
1. Prevent padding and border from affecting element width. (https://github.com/mozdevs/cssremedy/issues/4)
2. Allow adding a border to an element by just adding a border-width. (https://github.com/tailwindcss/tailwindcss/pull/116)
*/

*,
::before,
::after {
  box-sizing: border-box;
  /* 1 */
  border-width: 0;
  /* 2 */
  border-style: solid;
  /* 2 */
  border-color: #e5e7eb;
  /* 2 */
}

::before,
::after {
  --tw-content: '';
}

/*
1. Use a consistent sensible line-height in all browsers.
2. Prevent adjustments of font size after orientation changes in iOS.
3. Use a more readable tab size.
4. Use the user's configured `sans` font-family by default.
5. Use the user's configured `sans` font-feature-settings by default.
6. Use the user's configured `sans` font-variation-settings by default.
7. Disable tap highlights on iOS
*/

html,
:host {
  line-height: 1.5;
  /* 1 */
  -webkit-text-size-adjust: 100%;
  /* 2 */
  -moz-tab-size: 4;
  /* 3 */
  -o-tab-size: 4;
     tab-size: 4;
  /* 3 */
  font-family: ui-sans-serif, system-ui, sans-serif, "Apple Color Emoji", "Segoe UI Emoji", "Segoe UI Symbol", "Noto Color Emoji";
  /* 4 */
  font-feature-settings: normal;
  /* 5 */
  font-variation-settings: normal;
  /* 6 */
  -webkit-tap-highlight-color: transparent;
  /* 7 */
}

/*
1. Remove the margin in all browsers.
2. Inherit line-height from `html` so users can set them as a class directly on the `html` element.
*/

body {
  margin: 0;
  /* 1 */
  line-height: inherit;
  /* 2 */
}

/*
1. Add the correct height in Firefox.
2. Correct the inheritance of border color in Firefox. (https://bugzilla.mozilla.org/show_bug.cgi?id=190655)
3. Ensure horizontal rules are visible by default.
*/

hr {
  height: 0;
  /* 1 */
  color: inherit;
  /* 2 */
  border-top-width: 1px;
  /* 3 */
}

/*
Add the correct text decoration in Chrome, Edge, and Safari.
*/

abbr:where([title]) {
  -webkit-text-decoration: underline dotted;
          text-decoration: underline dotted;
}

/*
Remove the default font size and weight for headings.
*/

h1,
h2,
h3,
h4,
h5,
h6 {
  font-size: inherit;
  font-weight: inherit;
}

/*
Reset links to optimize for opt-in styling instead of opt-out.
*/

a {
  color: inherit;
  text-decoration: inherit;
}

/*
Add the correct font weight in Edge and Safari.
*/

b,
strong {
  font-weight: bolder;
}

/*
1. Use the user's configured `mono` font-family by default.
2. Use the user's configured `mono` font-feature-settings by default.
3. Use the user's configured `mono` font-variation-settings by default.
4. Correct the odd `em` font sizing in all browsers.
*/

code,
kbd,
samp,
pre {
  font-family: ui-monospace, SFMono-Regular, Menlo, Monaco, Consolas, "Liberation Mono", "Courier New", monospace;
  /* 1 */
  font-feature-settings: normal;
  /* 2 */
  font-variation-settings: normal;
  /* 3 */
  font-size: 1em;
  /* 4 */
}

/*
Add the correct font size in all browsers.
*/

small {
  font-size: 80%;
}

/*
Prevent `sub` and `sup` elements from affecting the line height in all browsers.
*/

sub,
sup {
  font-size: 75%;
  line-height: 0;
  position: relative;
  vertical-align: baseline;
}

sub {
  bottom: -0.25em;
}

sup {
  top: -0.5em;
}

/*
1. Remove text indentation from table contents in Chrome and Safari. (https://bugs.chromium.org/p/chromium/issues/detail?id=999088, https://bugs.webkit.org/show_bug.cgi?id=201297)
2. Correct table border color inheritance in all Chrome and Safari. (https://bugs.chromium.org/p/chromium/issues/detail?id=935729, https://bugs.webkit.org/show_bug.cgi?id=195016)
3. Remove gaps between table borders by default.
*/

table {
  text-indent: 0;
  /* 1 */
  border-color: inherit;
  /* 2 */
  border-collapse: collapse;
  /* 3 */
}

/*
1. Change the font styles in all browsers.
2. Remove the margin in Firefox and Safari.
3. Remove default padding in all browsers.
*/

button,
input,
optgroup,
select,
textarea {
  font-family: inherit;
  /* 1 */
  font-feature-settings: inherit;
  /* 1 */
  font-variation-settings: inherit;
  /* 1 */
  font-size: 100%;
  /* 1 */
  font-weight: inherit;
  /* 1 */
  line-height: inherit;
  /* 1 */
  letter-spacing: inherit;
  /* 1 */
  color: inherit;
  /* 1 */
  margin: 0;
  /* 2 */
  padding: 0;
  /* 3 */
}

/*
Remove the inheritance of text transform in Edge and Firefox.
*/

button,
select {
  text-transform: none;
}

/*
1. Correct the inability to style clickable types in iOS and Safari.
2. Remove default button styles.
*/

button,
input:where([type='button']),
input:where([type='reset']),
input:where([type='submit']) {
  -webkit-appearance: button;
  /* 1 */
  background-color: transparent;
  /* 2 */
  background-image: none;
  /* 2 */
}

/*
Use the modern Firefox focus style for all focusable elements.
*/

:-moz-focusring {
  outline: auto;
}

/*
Remove the additional `:invalid` styles in Firefox. (https://github.com/mozilla/gecko-dev/blob/2f9eacd9d3d995c937b4251a5557d95d494c9be1/layout/style/res/forms.css#L728-L737)
*/

:-moz-ui-invalid {
  box-shadow: none;
}

/*
Add the correct vertical alignment in Chrome and Firefox.
*/

progress {
  vertical-align: baseline;
}

/*
Correct the cursor style of increment and decrement buttons in Safari.
*/

::-webkit-inner-spin-button,
::-webkit-outer-spin-button {
  height: auto;
}

/*
1. Correct the odd appearance in Chrome and Safari.
2. Correct the outline style in Safari.
*/

[type='search'] {
  -webkit-appearance: textfield;
  /* 1 */
  outline-offset: -2px;
  /* 2 */
}

/*
Remove the inner padding in Chrome and Safari on macOS.
*/

::-webkit-search-decoration {
  -webkit-appearance: none;
}

/*
1. Correct the inability to style clickable types in iOS and Safari.
2. Change font properties to `inherit` in Safari.
*/

::-webkit-file-upload-button {
  -webkit-appearance: button;
  /* 1 */
  font: inherit;
  /* 2 */
}

/*
Add the correct display in Chrome and Safari.
*/

summary {
  display: list-item;
}

/*
Removes the default spacing and border for appropriate elements.
*/

blockquote,
dl,
dd,
h1,
h2,
h3,
h4,
h5,
h6,
hr,
figure,
p,
pre {
  margin: 0;
}

fieldset {
  margin: 0;
  padding: 0;
}

legend {
  padding: 0;
}

ol,
ul,
menu {
  list-style: none;
  margin: 0;
  padding: 0;
}

/*
Reset default styling for dialogs.
*/

dialog {
  padding: 0;
}

/*
Prevent resizing textareas horizontally by default.
*/

textarea {
  resize: vertical;
}

/*
1. Reset the default placeholder opacity in Firefox. (https://github.com/tailwindlabs/tailwindcss/issues/3300)
2. Set the default placeholder color to the user's configured gray 400 color.
*/

input::-moz-placeholder, textarea::-moz-placeholder {
  opacity: 1;
  /* 1 */
  color: #9ca3af;
  /* 2 */
}

input::placeholder,
textarea::placeholder {
  opacity: 1;
  /* 1 */
  color: #9ca3af;
  /* 2 */
}

/*
Set the default cursor for buttons.
*/

button,
[role="button"] {
  cursor: pointer;
}

/*
Make sure disabled buttons don't get the pointer cursor.
*/

:disabled {
  cursor: default;
}

/*
1. Make replaced elements `display: block` by default. (https://github.com/mozdevs/cssremedy/issues/14)
2. Add `vertical-align: middle` to align replaced elements more sensibly by default. (https://github.com/jensimmons/cssremedy/issues/14#issuecomment-634934210)
   This can trigger a poorly considered lint error in some tools but is included by design.
*/

img,
svg,
video,
canvas,
audio,
iframe,
embed,
object {
  display: block;
  /* 1 */
  vertical-align: middle;
  /* 2 */
}

/*
Constrain images and videos to the parent width and preserve their intrinsic aspect ratio. (https://github.com/mozdevs/cssremedy/issues/14)
*/

img,
video {
  max-width: 100%;
  height: auto;
}

/* Make elements with the HTML hidden attribute stay hidden by default */

[hidden]:where(:not([hidden="until-found"])) {
  display: none;
}

.visible {
  visibility: visible;
}

.static {
  position: static;
}

.fixed {
  position: fixed;
}

.absolute {
  position: absolute;
}

.relative {
  position: relative;
}

.inset-0 {
  inset: 0px;
}

.inset-y-0 {
  top: 0px;
  bottom: 0px;
}

.bottom-0 {
  bottom: 0px;
}

.left-0 {
  left: 0px;
}

.left-4 {
  left: 1rem;
}

.right-0 {
  right: 0px;
}

.right-2 {
  right: 0.5rem;
}

.top-0 {
  top: 0px;
}

.top-2 {
  top: 0.5rem;
}

.top-3\.5 {
  top: 0.875rem;
}

.z-10 {
  z-index: 10;
}

.z-30 {
  z-index: 30;
}

.z-40 {
  z-index: 40;
}

.z-50 {
  z-index: 50;
}

.mx-auto {
  margin-left: auto;
  margin-right: auto;
}

.-mr-4 {
  margin-right: -1rem;
}

.-mt-4 {
  margin-top: -1rem;
}

.mx-2 {
  margin-left: 0.5rem;
  margin-right: 0.5rem;
}

.my-5 {
  margin-top: 1.25rem;
  margin-bottom: 1.25rem;
}

.mb-1 {
  margin-bottom: 0.25rem;
}

.mb-10 {
  margin-bottom: 2.5rem;
}

.mb-2 {
  margin-bottom: 0.5rem;
}

.mb-3 {
  margin-bottom: 0.75rem;
}

.mb-4 {
  margin-bottom: 1rem;
}

.mb-6 {
  margin-bottom: 1.5rem;
}

.mb-8 {
  margin-bottom: 2rem;
}

.ml-1\.5 {
  margin-left: 0.375rem;
}

.ml-2 {
  margin-left: 0.5rem;
}

.ml-4 {
  margin-left: 1rem;
}

.mr-1\.5 {
  margin-right: 0.375rem;
}

.mr-2 {
  margin-right: 0.5rem;
}

.mr-3 {
  margin-right: 0.75rem;
}

.mr-4 {
  margin-right: 1rem;
}

.mt-1 {
  margin-top: 0.25rem;
}

<<<<<<< HEAD
.mt-12 {
  margin-top: 3rem;
=======
.mt-16 {
  margin-top: 4rem;
>>>>>>> 11cf9533
}

.mt-2 {
  margin-top: 0.5rem;
}

.mt-20 {
  margin-top: 5rem;
}

.mt-3 {
  margin-top: 0.75rem;
}

.mt-4 {
  margin-top: 1rem;
}

.mt-\[10\%\] {
  margin-top: 10%;
}

.block {
  display: block;
}

.inline-block {
  display: inline-block;
}

.inline {
  display: inline;
}

.flex {
  display: flex;
}

.inline-flex {
  display: inline-flex;
}

.table {
  display: table;
}

.table-row {
  display: table-row;
}

.grid {
  display: grid;
}

.hidden {
  display: none;
}

.h-12 {
  height: 3rem;
}

.h-16 {
  height: 4rem;
}

.h-2 {
  height: 0.5rem;
}

.h-24 {
  height: 6rem;
}

.h-3 {
  height: 0.75rem;
}

.h-6 {
  height: 1.5rem;
}

.h-full {
  height: 100%;
}

.h-\[60px\] {
  height: 60px;
}

.min-h-screen {
  min-height: 100vh;
}

.w-0 {
  width: 0px;
}

.w-12 {
  width: 3rem;
}

.w-16 {
  width: 4rem;
}

.w-24 {
  width: 6rem;
}

.w-6 {
  width: 1.5rem;
}

.w-64 {
  width: 16rem;
}

.w-full {
  width: 100%;
}

.min-w-full {
  min-width: 100%;
}

.max-w-2xl {
  max-width: 42rem;
}

.max-w-6xl {
  max-width: 72rem;
}

.max-w-7xl {
  max-width: 80rem;
}

.max-w-md {
  max-width: 28rem;
}

.max-w-sm {
  max-width: 24rem;
}

.flex-1 {
  flex: 1 1 0%;
}

.flex-shrink-0 {
  flex-shrink: 0;
}

.-translate-x-full {
  --tw-translate-x: -100%;
  transform: translate(var(--tw-translate-x), var(--tw-translate-y)) rotate(var(--tw-rotate)) skewX(var(--tw-skew-x)) skewY(var(--tw-skew-y)) scaleX(var(--tw-scale-x)) scaleY(var(--tw-scale-y));
}

.transform {
  transform: translate(var(--tw-translate-x), var(--tw-translate-y)) rotate(var(--tw-rotate)) skewX(var(--tw-skew-x)) skewY(var(--tw-skew-y)) scaleX(var(--tw-scale-x)) scaleY(var(--tw-scale-y));
}

@keyframes bounce {
  0%, 100% {
    transform: translateY(-25%);
    animation-timing-function: cubic-bezier(0.8,0,1,1);
  }

  50% {
    transform: none;
    animation-timing-function: cubic-bezier(0,0,0.2,1);
  }
}

.animate-bounce {
  animation: bounce 1s infinite;
}

.resize {
  resize: both;
}

.grid-cols-1 {
  grid-template-columns: repeat(1, minmax(0, 1fr));
}

.flex-col {
  flex-direction: column;
}

.flex-wrap {
  flex-wrap: wrap;
}

.items-start {
  align-items: flex-start;
}

.items-center {
  align-items: center;
}

.justify-end {
  justify-content: flex-end;
}

.justify-center {
  justify-content: center;
}

.justify-between {
  justify-content: space-between;
}

.gap-2 {
  gap: 0.5rem;
}

.gap-4 {
  gap: 1rem;
}

.gap-5 {
  gap: 1.25rem;
}

.gap-6 {
  gap: 1.5rem;
}

.space-x-2 > :not([hidden]) ~ :not([hidden]) {
  --tw-space-x-reverse: 0;
  margin-right: calc(0.5rem * var(--tw-space-x-reverse));
  margin-left: calc(0.5rem * calc(1 - var(--tw-space-x-reverse)));
}

.space-x-4 > :not([hidden]) ~ :not([hidden]) {
  --tw-space-x-reverse: 0;
  margin-right: calc(1rem * var(--tw-space-x-reverse));
  margin-left: calc(1rem * calc(1 - var(--tw-space-x-reverse)));
}

.space-x-1\.5 > :not([hidden]) ~ :not([hidden]) {
  --tw-space-x-reverse: 0;
  margin-right: calc(0.375rem * var(--tw-space-x-reverse));
  margin-left: calc(0.375rem * calc(1 - var(--tw-space-x-reverse)));
}

.space-x-6 > :not([hidden]) ~ :not([hidden]) {
  --tw-space-x-reverse: 0;
  margin-right: calc(1.5rem * var(--tw-space-x-reverse));
  margin-left: calc(1.5rem * calc(1 - var(--tw-space-x-reverse)));
}

.space-y-1 > :not([hidden]) ~ :not([hidden]) {
  --tw-space-y-reverse: 0;
  margin-top: calc(0.25rem * calc(1 - var(--tw-space-y-reverse)));
  margin-bottom: calc(0.25rem * var(--tw-space-y-reverse));
}

.space-y-2 > :not([hidden]) ~ :not([hidden]) {
  --tw-space-y-reverse: 0;
  margin-top: calc(0.5rem * calc(1 - var(--tw-space-y-reverse)));
  margin-bottom: calc(0.5rem * var(--tw-space-y-reverse));
}

.space-y-4 > :not([hidden]) ~ :not([hidden]) {
  --tw-space-y-reverse: 0;
  margin-top: calc(1rem * calc(1 - var(--tw-space-y-reverse)));
  margin-bottom: calc(1rem * var(--tw-space-y-reverse));
}

.space-y-6 > :not([hidden]) ~ :not([hidden]) {
  --tw-space-y-reverse: 0;
  margin-top: calc(1.5rem * calc(1 - var(--tw-space-y-reverse)));
  margin-bottom: calc(1.5rem * var(--tw-space-y-reverse));
}

.divide-y > :not([hidden]) ~ :not([hidden]) {
  --tw-divide-y-reverse: 0;
  border-top-width: calc(1px * calc(1 - var(--tw-divide-y-reverse)));
  border-bottom-width: calc(1px * var(--tw-divide-y-reverse));
}

.divide-gray-200 > :not([hidden]) ~ :not([hidden]) {
  --tw-divide-opacity: 1;
  border-color: rgb(229 231 235 / var(--tw-divide-opacity, 1));
}

.divide-green-100 > :not([hidden]) ~ :not([hidden]) {
  --tw-divide-opacity: 1;
  border-color: rgb(220 252 231 / var(--tw-divide-opacity, 1));
}

.overflow-hidden {
  overflow: hidden;
}

.overflow-x-auto {
  overflow-x: auto;
}

.whitespace-nowrap {
  white-space: nowrap;
}

.break-words {
  overflow-wrap: break-word;
}

.rounded {
  border-radius: 0.25rem;
}

.rounded-2xl {
  border-radius: 1rem;
}

.rounded-3xl {
  border-radius: 1.5rem;
}

.rounded-full {
  border-radius: 9999px;
}

.rounded-lg {
  border-radius: 0.5rem;
}

.rounded-md {
  border-radius: 0.375rem;
}

.rounded-xl {
  border-radius: 0.75rem;
}

.border {
  border-width: 1px;
}

.border-b {
  border-bottom-width: 1px;
}

.border-l-0 {
  border-left-width: 0px;
}

.border-t {
  border-top-width: 1px;
}

.border-t-4 {
  border-top-width: 4px;
}

.border-amber-200 {
  --tw-border-opacity: 1;
  border-color: rgb(253 230 138 / var(--tw-border-opacity, 1));
}

.border-blue-200 {
  --tw-border-opacity: 1;
  border-color: rgb(191 219 254 / var(--tw-border-opacity, 1));
}

.border-blue-300 {
  --tw-border-opacity: 1;
  border-color: rgb(147 197 253 / var(--tw-border-opacity, 1));
}

.border-blue-700 {
  --tw-border-opacity: 1;
  border-color: rgb(29 78 216 / var(--tw-border-opacity, 1));
}

.border-emerald-200 {
  --tw-border-opacity: 1;
  border-color: rgb(167 243 208 / var(--tw-border-opacity, 1));
}

.border-gray-200 {
  --tw-border-opacity: 1;
  border-color: rgb(229 231 235 / var(--tw-border-opacity, 1));
}

.border-gray-300 {
  --tw-border-opacity: 1;
  border-color: rgb(209 213 219 / var(--tw-border-opacity, 1));
}

.border-gray-400 {
  --tw-border-opacity: 1;
  border-color: rgb(156 163 175 / var(--tw-border-opacity, 1));
}

.border-green-100 {
  --tw-border-opacity: 1;
  border-color: rgb(220 252 231 / var(--tw-border-opacity, 1));
}

.border-green-200 {
  --tw-border-opacity: 1;
  border-color: rgb(187 247 208 / var(--tw-border-opacity, 1));
}

.border-green-500 {
  --tw-border-opacity: 1;
  border-color: rgb(34 197 94 / var(--tw-border-opacity, 1));
}

.border-red-200 {
  --tw-border-opacity: 1;
  border-color: rgb(254 202 202 / var(--tw-border-opacity, 1));
}

.border-red-500 {
  --tw-border-opacity: 1;
  border-color: rgb(239 68 68 / var(--tw-border-opacity, 1));
}

.border-transparent {
  border-color: transparent;
}

.border-white\/30 {
  border-color: rgb(255 255 255 / 0.3);
}

.border-t-amber-400 {
  --tw-border-opacity: 1;
  border-top-color: rgb(251 191 36 / var(--tw-border-opacity, 1));
}

.border-t-emerald-400 {
  --tw-border-opacity: 1;
  border-top-color: rgb(52 211 153 / var(--tw-border-opacity, 1));
}

.border-t-green-400 {
  --tw-border-opacity: 1;
  border-top-color: rgb(74 222 128 / var(--tw-border-opacity, 1));
}

.border-t-red-400 {
  --tw-border-opacity: 1;
  border-top-color: rgb(248 113 113 / var(--tw-border-opacity, 1));
}

.bg-amber-100 {
  --tw-bg-opacity: 1;
  background-color: rgb(254 243 199 / var(--tw-bg-opacity, 1));
}

.bg-\[rgba\(31\2c 41\2c 55\2c 0\.85\)\] {
  background-color: rgba(31,41,55,0.85);
}

.bg-black {
  --tw-bg-opacity: 1;
  background-color: rgb(0 0 0 / var(--tw-bg-opacity, 1));
}

.bg-blue-100 {
  --tw-bg-opacity: 1;
  background-color: rgb(219 234 254 / var(--tw-bg-opacity, 1));
}

.bg-blue-500 {
  --tw-bg-opacity: 1;
  background-color: rgb(59 130 246 / var(--tw-bg-opacity, 1));
}

.bg-blue-600 {
  --tw-bg-opacity: 1;
  background-color: rgb(37 99 235 / var(--tw-bg-opacity, 1));
}

.bg-blue-800 {
  --tw-bg-opacity: 1;
  background-color: rgb(30 64 175 / var(--tw-bg-opacity, 1));
}

.bg-emerald-100 {
  --tw-bg-opacity: 1;
  background-color: rgb(209 250 229 / var(--tw-bg-opacity, 1));
}

.bg-gray-100 {
  --tw-bg-opacity: 1;
  background-color: rgb(243 244 246 / var(--tw-bg-opacity, 1));
}

.bg-gray-200 {
  --tw-bg-opacity: 1;
  background-color: rgb(229 231 235 / var(--tw-bg-opacity, 1));
}

.bg-gray-400 {
  --tw-bg-opacity: 1;
  background-color: rgb(156 163 175 / var(--tw-bg-opacity, 1));
}

.bg-gray-50 {
  --tw-bg-opacity: 1;
  background-color: rgb(249 250 251 / var(--tw-bg-opacity, 1));
}

.bg-gray-500 {
  --tw-bg-opacity: 1;
  background-color: rgb(107 114 128 / var(--tw-bg-opacity, 1));
}

.bg-green-100 {
  --tw-bg-opacity: 1;
  background-color: rgb(220 252 231 / var(--tw-bg-opacity, 1));
}

.bg-green-50 {
  --tw-bg-opacity: 1;
  background-color: rgb(240 253 244 / var(--tw-bg-opacity, 1));
}

.bg-green-500 {
  --tw-bg-opacity: 1;
  background-color: rgb(34 197 94 / var(--tw-bg-opacity, 1));
}

.bg-green-600 {
  --tw-bg-opacity: 1;
  background-color: rgb(22 163 74 / var(--tw-bg-opacity, 1));
}

.bg-orange-100 {
  --tw-bg-opacity: 1;
  background-color: rgb(255 237 213 / var(--tw-bg-opacity, 1));
}

.bg-purple-100 {
  --tw-bg-opacity: 1;
  background-color: rgb(243 232 255 / var(--tw-bg-opacity, 1));
}

.bg-purple-500 {
  --tw-bg-opacity: 1;
  background-color: rgb(168 85 247 / var(--tw-bg-opacity, 1));
}

.bg-purple-600 {
  --tw-bg-opacity: 1;
  background-color: rgb(147 51 234 / var(--tw-bg-opacity, 1));
}

.bg-red-100 {
  --tw-bg-opacity: 1;
  background-color: rgb(254 226 226 / var(--tw-bg-opacity, 1));
}

.bg-red-500 {
  --tw-bg-opacity: 1;
  background-color: rgb(239 68 68 / var(--tw-bg-opacity, 1));
}

.bg-red-600 {
  --tw-bg-opacity: 1;
  background-color: rgb(220 38 38 / var(--tw-bg-opacity, 1));
}

.bg-white {
  --tw-bg-opacity: 1;
  background-color: rgb(255 255 255 / var(--tw-bg-opacity, 1));
}

.bg-white\/80 {
  background-color: rgb(255 255 255 / 0.8);
}

.bg-yellow-100 {
  --tw-bg-opacity: 1;
  background-color: rgb(254 249 195 / var(--tw-bg-opacity, 1));
}

.bg-yellow-500 {
  --tw-bg-opacity: 1;
  background-color: rgb(234 179 8 / var(--tw-bg-opacity, 1));
}

.bg-yellow-600 {
  --tw-bg-opacity: 1;
  background-color: rgb(202 138 4 / var(--tw-bg-opacity, 1));
}

.bg-\[\#ffa502\] {
  --tw-bg-opacity: 1;
  background-color: rgb(255 165 2 / var(--tw-bg-opacity, 1));
}

.bg-opacity-50 {
  --tw-bg-opacity: 0.5;
}

.bg-gradient-to-b {
  background-image: linear-gradient(to bottom, var(--tw-gradient-stops));
}

.bg-gradient-to-br {
  background-image: linear-gradient(to bottom right, var(--tw-gradient-stops));
}

.bg-gradient-to-r {
  background-image: linear-gradient(to right, var(--tw-gradient-stops));
}

.from-blue-50 {
  --tw-gradient-from: #eff6ff var(--tw-gradient-from-position);
  --tw-gradient-to: rgb(239 246 255 / 0) var(--tw-gradient-to-position);
  --tw-gradient-stops: var(--tw-gradient-from), var(--tw-gradient-to);
}

.from-blue-500 {
  --tw-gradient-from: #3b82f6 var(--tw-gradient-from-position);
  --tw-gradient-to: rgb(59 130 246 / 0) var(--tw-gradient-to-position);
  --tw-gradient-stops: var(--tw-gradient-from), var(--tw-gradient-to);
}

.from-green-100 {
  --tw-gradient-from: #dcfce7 var(--tw-gradient-from-position);
  --tw-gradient-to: rgb(220 252 231 / 0) var(--tw-gradient-to-position);
  --tw-gradient-stops: var(--tw-gradient-from), var(--tw-gradient-to);
}

.from-red-500 {
  --tw-gradient-from: #ef4444 var(--tw-gradient-from-position);
  --tw-gradient-to: rgb(239 68 68 / 0) var(--tw-gradient-to-position);
  --tw-gradient-stops: var(--tw-gradient-from), var(--tw-gradient-to);
}

.from-white {
  --tw-gradient-from: #fff var(--tw-gradient-from-position);
  --tw-gradient-to: rgb(255 255 255 / 0) var(--tw-gradient-to-position);
  --tw-gradient-stops: var(--tw-gradient-from), var(--tw-gradient-to);
}

.via-purple-500 {
  --tw-gradient-to: rgb(168 85 247 / 0)  var(--tw-gradient-to-position);
  --tw-gradient-stops: var(--tw-gradient-from), #a855f7 var(--tw-gradient-via-position), var(--tw-gradient-to);
}

.to-amber-50 {
  --tw-gradient-to: #fffbeb var(--tw-gradient-to-position);
}

.to-emerald-50 {
  --tw-gradient-to: #ecfdf5 var(--tw-gradient-to-position);
}

.to-green-200 {
  --tw-gradient-to: #bbf7d0 var(--tw-gradient-to-position);
}

.to-green-50 {
  --tw-gradient-to: #f0fdf4 var(--tw-gradient-to-position);
}

.to-indigo-100 {
  --tw-gradient-to: #e0e7ff var(--tw-gradient-to-position);
}

.to-pink-500 {
  --tw-gradient-to: #ec4899 var(--tw-gradient-to-position);
}

.to-red-50 {
  --tw-gradient-to: #fef2f2 var(--tw-gradient-to-position);
}

.to-white {
  --tw-gradient-to: #fff var(--tw-gradient-to-position);
}

.to-yellow-500 {
  --tw-gradient-to: #eab308 var(--tw-gradient-to-position);
}

.bg-clip-text {
  -webkit-background-clip: text;
          background-clip: text;
}

.p-2 {
  padding: 0.5rem;
}

.p-3 {
  padding: 0.75rem;
}

.p-3\.5 {
  padding: 0.875rem;
}

.p-4 {
  padding: 1rem;
}

.p-5 {
  padding: 1.25rem;
}

.p-6 {
  padding: 1.5rem;
}

.p-8 {
  padding: 2rem;
}

.px-2 {
  padding-left: 0.5rem;
  padding-right: 0.5rem;
}

.px-3 {
  padding-left: 0.75rem;
  padding-right: 0.75rem;
}

.px-4 {
  padding-left: 1rem;
  padding-right: 1rem;
}

.px-5 {
  padding-left: 1.25rem;
  padding-right: 1.25rem;
}

.px-6 {
  padding-left: 1.5rem;
  padding-right: 1.5rem;
}

.px-8 {
  padding-left: 2rem;
  padding-right: 2rem;
}

.py-0\.5 {
  padding-top: 0.125rem;
  padding-bottom: 0.125rem;
}

.py-1 {
  padding-top: 0.25rem;
  padding-bottom: 0.25rem;
}

.py-1\.5 {
  padding-top: 0.375rem;
  padding-bottom: 0.375rem;
}

.py-2 {
  padding-top: 0.5rem;
  padding-bottom: 0.5rem;
}

.py-3 {
  padding-top: 0.75rem;
  padding-bottom: 0.75rem;
}

.py-3\.5 {
  padding-top: 0.875rem;
  padding-bottom: 0.875rem;
}

.py-4 {
  padding-top: 1rem;
  padding-bottom: 1rem;
}

.py-6 {
  padding-top: 1.5rem;
  padding-bottom: 1.5rem;
}

.pl-12 {
  padding-left: 3rem;
}

.pr-4 {
  padding-right: 1rem;
}

.pt-16 {
  padding-top: 4rem;
}

.pt-4 {
  padding-top: 1rem;
}

.text-left {
  text-align: left;
}

.text-center {
  text-align: center;
}

.font-sans {
  font-family: ui-sans-serif, system-ui, sans-serif, "Apple Color Emoji", "Segoe UI Emoji", "Segoe UI Symbol", "Noto Color Emoji";
}

.text-2xl {
  font-size: 1.5rem;
  line-height: 2rem;
}

.text-3xl {
  font-size: 1.875rem;
  line-height: 2.25rem;
}

.text-\[0\.9rem\] {
  font-size: 0.9rem;
}

.text-base {
  font-size: 1rem;
  line-height: 1.5rem;
}

.text-lg {
  font-size: 1.125rem;
  line-height: 1.75rem;
}

.text-sm {
  font-size: 0.875rem;
  line-height: 1.25rem;
}

.text-xl {
  font-size: 1.25rem;
  line-height: 1.75rem;
}

.text-xs {
  font-size: 0.75rem;
  line-height: 1rem;
}

.text-\[1\.2rem\] {
  font-size: 1.2rem;
}

.text-\[1\.5rem\] {
  font-size: 1.5rem;
}

.text-\[10rem\] {
  font-size: 10rem;
}

.font-bold {
  font-weight: 700;
}

.font-extrabold {
  font-weight: 800;
}

.font-medium {
  font-weight: 500;
}

.font-semibold {
  font-weight: 600;
}

.uppercase {
  text-transform: uppercase;
}

.capitalize {
  text-transform: capitalize;
}

.tracking-tight {
  letter-spacing: -0.025em;
}

.tracking-wide {
  letter-spacing: 0.025em;
}

.tracking-wider {
  letter-spacing: 0.05em;
}

<<<<<<< HEAD
.text-amber-600 {
  --tw-text-opacity: 1;
  color: rgb(217 119 6 / var(--tw-text-opacity, 1));
}

.text-amber-700 {
  --tw-text-opacity: 1;
  color: rgb(180 83 9 / var(--tw-text-opacity, 1));
}

.text-amber-800 {
  --tw-text-opacity: 1;
  color: rgb(146 64 14 / var(--tw-text-opacity, 1));
=======
.text-\[\#93c5fd\] {
  --tw-text-opacity: 1;
  color: rgb(147 197 253 / var(--tw-text-opacity, 1));
>>>>>>> 11cf9533
}

.text-blue-500 {
  --tw-text-opacity: 1;
  color: rgb(59 130 246 / var(--tw-text-opacity, 1));
}

.text-blue-600 {
  --tw-text-opacity: 1;
  color: rgb(37 99 235 / var(--tw-text-opacity, 1));
}

.text-blue-700 {
  --tw-text-opacity: 1;
  color: rgb(29 78 216 / var(--tw-text-opacity, 1));
}

.text-blue-800 {
  --tw-text-opacity: 1;
  color: rgb(30 64 175 / var(--tw-text-opacity, 1));
}

.text-blue-900 {
  --tw-text-opacity: 1;
  color: rgb(30 58 138 / var(--tw-text-opacity, 1));
}

.text-emerald-600 {
  --tw-text-opacity: 1;
  color: rgb(5 150 105 / var(--tw-text-opacity, 1));
}

.text-emerald-700 {
  --tw-text-opacity: 1;
  color: rgb(4 120 87 / var(--tw-text-opacity, 1));
}

.text-emerald-800 {
  --tw-text-opacity: 1;
  color: rgb(6 95 70 / var(--tw-text-opacity, 1));
}

.text-gray-500 {
  --tw-text-opacity: 1;
  color: rgb(107 114 128 / var(--tw-text-opacity, 1));
}

.text-gray-600 {
  --tw-text-opacity: 1;
  color: rgb(75 85 99 / var(--tw-text-opacity, 1));
}

.text-gray-700 {
  --tw-text-opacity: 1;
  color: rgb(55 65 81 / var(--tw-text-opacity, 1));
}

.text-gray-800 {
  --tw-text-opacity: 1;
  color: rgb(31 41 55 / var(--tw-text-opacity, 1));
}

.text-gray-900 {
  --tw-text-opacity: 1;
  color: rgb(17 24 39 / var(--tw-text-opacity, 1));
}

.text-green-500 {
  --tw-text-opacity: 1;
  color: rgb(34 197 94 / var(--tw-text-opacity, 1));
}

.text-green-600 {
  --tw-text-opacity: 1;
  color: rgb(22 163 74 / var(--tw-text-opacity, 1));
}

.text-green-700 {
  --tw-text-opacity: 1;
  color: rgb(21 128 61 / var(--tw-text-opacity, 1));
}

.text-green-800 {
  --tw-text-opacity: 1;
  color: rgb(22 101 52 / var(--tw-text-opacity, 1));
}

.text-orange-700 {
  --tw-text-opacity: 1;
  color: rgb(194 65 12 / var(--tw-text-opacity, 1));
}

.text-purple-600 {
  --tw-text-opacity: 1;
  color: rgb(147 51 234 / var(--tw-text-opacity, 1));
}

.text-red-500 {
  --tw-text-opacity: 1;
  color: rgb(239 68 68 / var(--tw-text-opacity, 1));
}

.text-red-600 {
  --tw-text-opacity: 1;
  color: rgb(220 38 38 / var(--tw-text-opacity, 1));
}

.text-red-700 {
  --tw-text-opacity: 1;
  color: rgb(185 28 28 / var(--tw-text-opacity, 1));
}

.text-red-800 {
  --tw-text-opacity: 1;
  color: rgb(153 27 27 / var(--tw-text-opacity, 1));
}

.text-transparent {
  color: transparent;
}

.text-white {
  --tw-text-opacity: 1;
  color: rgb(255 255 255 / var(--tw-text-opacity, 1));
}

.text-yellow-600 {
  --tw-text-opacity: 1;
  color: rgb(202 138 4 / var(--tw-text-opacity, 1));
}

.text-yellow-700 {
  --tw-text-opacity: 1;
  color: rgb(161 98 7 / var(--tw-text-opacity, 1));
}

<<<<<<< HEAD
=======
.text-yellow-800 {
  --tw-text-opacity: 1;
  color: rgb(133 77 14 / var(--tw-text-opacity, 1));
}

.text-\[\#444\] {
  --tw-text-opacity: 1;
  color: rgb(68 68 68 / var(--tw-text-opacity, 1));
}

.text-\[\#ffa502\] {
  --tw-text-opacity: 1;
  color: rgb(255 165 2 / var(--tw-text-opacity, 1));
}

>>>>>>> 11cf9533
.underline {
  text-decoration-line: underline;
}

.opacity-30 {
  opacity: 0.3;
}

.shadow {
  --tw-shadow: 0 1px 3px 0 rgb(0 0 0 / 0.1), 0 1px 2px -1px rgb(0 0 0 / 0.1);
  --tw-shadow-colored: 0 1px 3px 0 var(--tw-shadow-color), 0 1px 2px -1px var(--tw-shadow-color);
  box-shadow: var(--tw-ring-offset-shadow, 0 0 #0000), var(--tw-ring-shadow, 0 0 #0000), var(--tw-shadow);
}

.shadow-2xl {
  --tw-shadow: 0 25px 50px -12px rgb(0 0 0 / 0.25);
  --tw-shadow-colored: 0 25px 50px -12px var(--tw-shadow-color);
  box-shadow: var(--tw-ring-offset-shadow, 0 0 #0000), var(--tw-ring-shadow, 0 0 #0000), var(--tw-shadow);
}

.shadow-lg {
  --tw-shadow: 0 10px 15px -3px rgb(0 0 0 / 0.1), 0 4px 6px -4px rgb(0 0 0 / 0.1);
  --tw-shadow-colored: 0 10px 15px -3px var(--tw-shadow-color), 0 4px 6px -4px var(--tw-shadow-color);
  box-shadow: var(--tw-ring-offset-shadow, 0 0 #0000), var(--tw-ring-shadow, 0 0 #0000), var(--tw-shadow);
}

.shadow-md {
  --tw-shadow: 0 4px 6px -1px rgb(0 0 0 / 0.1), 0 2px 4px -2px rgb(0 0 0 / 0.1);
  --tw-shadow-colored: 0 4px 6px -1px var(--tw-shadow-color), 0 2px 4px -2px var(--tw-shadow-color);
  box-shadow: var(--tw-ring-offset-shadow, 0 0 #0000), var(--tw-ring-shadow, 0 0 #0000), var(--tw-shadow);
}

.shadow-sm {
  --tw-shadow: 0 1px 2px 0 rgb(0 0 0 / 0.05);
  --tw-shadow-colored: 0 1px 2px 0 var(--tw-shadow-color);
  box-shadow: var(--tw-ring-offset-shadow, 0 0 #0000), var(--tw-ring-shadow, 0 0 #0000), var(--tw-shadow);
}

.ring-2 {
  --tw-ring-offset-shadow: var(--tw-ring-inset) 0 0 0 var(--tw-ring-offset-width) var(--tw-ring-offset-color);
  --tw-ring-shadow: var(--tw-ring-inset) 0 0 0 calc(2px + var(--tw-ring-offset-width)) var(--tw-ring-color);
  box-shadow: var(--tw-ring-offset-shadow), var(--tw-ring-shadow), var(--tw-shadow, 0 0 #0000);
}

.blur {
  --tw-blur: blur(8px);
  filter: var(--tw-blur) var(--tw-brightness) var(--tw-contrast) var(--tw-grayscale) var(--tw-hue-rotate) var(--tw-invert) var(--tw-saturate) var(--tw-sepia) var(--tw-drop-shadow);
}

.drop-shadow-md {
  --tw-drop-shadow: drop-shadow(0 4px 3px rgb(0 0 0 / 0.07)) drop-shadow(0 2px 2px rgb(0 0 0 / 0.06));
  filter: var(--tw-blur) var(--tw-brightness) var(--tw-contrast) var(--tw-grayscale) var(--tw-hue-rotate) var(--tw-invert) var(--tw-saturate) var(--tw-sepia) var(--tw-drop-shadow);
}

.backdrop-blur-md {
  --tw-backdrop-blur: blur(12px);
  -webkit-backdrop-filter: var(--tw-backdrop-blur) var(--tw-backdrop-brightness) var(--tw-backdrop-contrast) var(--tw-backdrop-grayscale) var(--tw-backdrop-hue-rotate) var(--tw-backdrop-invert) var(--tw-backdrop-opacity) var(--tw-backdrop-saturate) var(--tw-backdrop-sepia);
  backdrop-filter: var(--tw-backdrop-blur) var(--tw-backdrop-brightness) var(--tw-backdrop-contrast) var(--tw-backdrop-grayscale) var(--tw-backdrop-hue-rotate) var(--tw-backdrop-invert) var(--tw-backdrop-opacity) var(--tw-backdrop-saturate) var(--tw-backdrop-sepia);
}

.backdrop-filter {
  -webkit-backdrop-filter: var(--tw-backdrop-blur) var(--tw-backdrop-brightness) var(--tw-backdrop-contrast) var(--tw-backdrop-grayscale) var(--tw-backdrop-hue-rotate) var(--tw-backdrop-invert) var(--tw-backdrop-opacity) var(--tw-backdrop-saturate) var(--tw-backdrop-sepia);
  backdrop-filter: var(--tw-backdrop-blur) var(--tw-backdrop-brightness) var(--tw-backdrop-contrast) var(--tw-backdrop-grayscale) var(--tw-backdrop-hue-rotate) var(--tw-backdrop-invert) var(--tw-backdrop-opacity) var(--tw-backdrop-saturate) var(--tw-backdrop-sepia);
}

.transition {
  transition-property: color, background-color, border-color, text-decoration-color, fill, stroke, opacity, box-shadow, transform, filter, -webkit-backdrop-filter;
  transition-property: color, background-color, border-color, text-decoration-color, fill, stroke, opacity, box-shadow, transform, filter, backdrop-filter;
  transition-property: color, background-color, border-color, text-decoration-color, fill, stroke, opacity, box-shadow, transform, filter, backdrop-filter, -webkit-backdrop-filter;
  transition-timing-function: cubic-bezier(0.4, 0, 0.2, 1);
  transition-duration: 150ms;
}

.transition-all {
  transition-property: all;
  transition-timing-function: cubic-bezier(0.4, 0, 0.2, 1);
  transition-duration: 150ms;
}

.transition-colors {
  transition-property: color, background-color, border-color, text-decoration-color, fill, stroke;
  transition-timing-function: cubic-bezier(0.4, 0, 0.2, 1);
  transition-duration: 150ms;
}

.transition-shadow {
  transition-property: box-shadow;
  transition-timing-function: cubic-bezier(0.4, 0, 0.2, 1);
  transition-duration: 150ms;
}

.transition-transform {
  transition-property: transform;
  transition-timing-function: cubic-bezier(0.4, 0, 0.2, 1);
  transition-duration: 150ms;
}

.duration-200 {
  transition-duration: 200ms;
}

.duration-300 {
  transition-duration: 300ms;
}

.ease-in-out {
  transition-timing-function: cubic-bezier(0.4, 0, 0.2, 1);
}

.hover\:-translate-y-1:hover {
  --tw-translate-y: -0.25rem;
  transform: translate(var(--tw-translate-x), var(--tw-translate-y)) rotate(var(--tw-rotate)) skewX(var(--tw-skew-x)) skewY(var(--tw-skew-y)) scaleX(var(--tw-scale-x)) scaleY(var(--tw-scale-y));
}

.hover\:scale-105:hover {
  --tw-scale-x: 1.05;
  --tw-scale-y: 1.05;
  transform: translate(var(--tw-translate-x), var(--tw-translate-y)) rotate(var(--tw-rotate)) skewX(var(--tw-skew-x)) skewY(var(--tw-skew-y)) scaleX(var(--tw-scale-x)) scaleY(var(--tw-scale-y));
}

.hover\:bg-amber-200:hover {
  --tw-bg-opacity: 1;
  background-color: rgb(253 230 138 / var(--tw-bg-opacity, 1));
}

.hover\:bg-blue-200:hover {
  --tw-bg-opacity: 1;
  background-color: rgb(191 219 254 / var(--tw-bg-opacity, 1));
}

.hover\:bg-blue-600:hover {
  --tw-bg-opacity: 1;
  background-color: rgb(37 99 235 / var(--tw-bg-opacity, 1));
}

.hover\:bg-blue-700:hover {
  --tw-bg-opacity: 1;
  background-color: rgb(29 78 216 / var(--tw-bg-opacity, 1));
}

.hover\:bg-gray-400:hover {
  --tw-bg-opacity: 1;
  background-color: rgb(156 163 175 / var(--tw-bg-opacity, 1));
}

.hover\:bg-gray-50:hover {
  --tw-bg-opacity: 1;
  background-color: rgb(249 250 251 / var(--tw-bg-opacity, 1));
}

.hover\:bg-gray-600:hover {
  --tw-bg-opacity: 1;
  background-color: rgb(75 85 99 / var(--tw-bg-opacity, 1));
}

.hover\:bg-green-200:hover {
  --tw-bg-opacity: 1;
  background-color: rgb(187 247 208 / var(--tw-bg-opacity, 1));
}

.hover\:bg-green-50:hover {
  --tw-bg-opacity: 1;
  background-color: rgb(240 253 244 / var(--tw-bg-opacity, 1));
}

.hover\:bg-green-700:hover {
  --tw-bg-opacity: 1;
  background-color: rgb(21 128 61 / var(--tw-bg-opacity, 1));
}

.hover\:bg-purple-700:hover {
  --tw-bg-opacity: 1;
  background-color: rgb(126 34 206 / var(--tw-bg-opacity, 1));
}

.hover\:bg-red-200:hover {
  --tw-bg-opacity: 1;
  background-color: rgb(254 202 202 / var(--tw-bg-opacity, 1));
}

.hover\:bg-red-50:hover {
  --tw-bg-opacity: 1;
  background-color: rgb(254 242 242 / var(--tw-bg-opacity, 1));
}

.hover\:bg-red-700:hover {
  --tw-bg-opacity: 1;
  background-color: rgb(185 28 28 / var(--tw-bg-opacity, 1));
}

.hover\:bg-yellow-600:hover {
  --tw-bg-opacity: 1;
  background-color: rgb(202 138 4 / var(--tw-bg-opacity, 1));
}

.hover\:bg-yellow-700:hover {
  --tw-bg-opacity: 1;
  background-color: rgb(161 98 7 / var(--tw-bg-opacity, 1));
}

.hover\:bg-\[\#e67e22\]:hover {
  --tw-bg-opacity: 1;
  background-color: rgb(230 126 34 / var(--tw-bg-opacity, 1));
}

.hover\:text-\[\#3b82f6\]:hover {
  --tw-text-opacity: 1;
  color: rgb(59 130 246 / var(--tw-text-opacity, 1));
}

.hover\:text-blue-300:hover {
  --tw-text-opacity: 1;
  color: rgb(147 197 253 / var(--tw-text-opacity, 1));
}

.hover\:text-blue-800:hover {
  --tw-text-opacity: 1;
  color: rgb(30 64 175 / var(--tw-text-opacity, 1));
}

.hover\:text-green-200:hover {
  --tw-text-opacity: 1;
  color: rgb(187 247 208 / var(--tw-text-opacity, 1));
}

.hover\:underline:hover {
  text-decoration-line: underline;
}

.hover\:shadow-xl:hover {
  --tw-shadow: 0 20px 25px -5px rgb(0 0 0 / 0.1), 0 8px 10px -6px rgb(0 0 0 / 0.1);
  --tw-shadow-colored: 0 20px 25px -5px var(--tw-shadow-color), 0 8px 10px -6px var(--tw-shadow-color);
  box-shadow: var(--tw-ring-offset-shadow, 0 0 #0000), var(--tw-ring-shadow, 0 0 #0000), var(--tw-shadow);
}

.focus\:border-blue-500:focus {
  --tw-border-opacity: 1;
  border-color: rgb(59 130 246 / var(--tw-border-opacity, 1));
}

.focus\:border-transparent:focus {
  border-color: transparent;
}

.focus\:outline-none:focus {
  outline: 2px solid transparent;
  outline-offset: 2px;
}

.focus\:ring-2:focus {
  --tw-ring-offset-shadow: var(--tw-ring-inset) 0 0 0 var(--tw-ring-offset-width) var(--tw-ring-offset-color);
  --tw-ring-shadow: var(--tw-ring-inset) 0 0 0 calc(2px + var(--tw-ring-offset-width)) var(--tw-ring-color);
  box-shadow: var(--tw-ring-offset-shadow), var(--tw-ring-shadow), var(--tw-shadow, 0 0 #0000);
}

.focus\:ring-blue-500:focus {
  --tw-ring-opacity: 1;
  --tw-ring-color: rgb(59 130 246 / var(--tw-ring-opacity, 1));
}

.focus\:ring-gray-400:focus {
  --tw-ring-opacity: 1;
  --tw-ring-color: rgb(156 163 175 / var(--tw-ring-opacity, 1));
}

.focus\:ring-green-400:focus {
  --tw-ring-opacity: 1;
  --tw-ring-color: rgb(74 222 128 / var(--tw-ring-opacity, 1));
}

.focus\:ring-green-500:focus {
  --tw-ring-opacity: 1;
  --tw-ring-color: rgb(34 197 94 / var(--tw-ring-opacity, 1));
}

.focus\:ring-red-500:focus {
  --tw-ring-opacity: 1;
  --tw-ring-color: rgb(239 68 68 / var(--tw-ring-opacity, 1));
}

.focus\:ring-yellow-500:focus {
  --tw-ring-opacity: 1;
  --tw-ring-color: rgb(234 179 8 / var(--tw-ring-opacity, 1));
}

.focus\:ring-offset-2:focus {
  --tw-ring-offset-width: 2px;
}

.group:hover .group-hover\:w-full {
  width: 100%;
}

.group:hover .group-hover\:-translate-y-2 {
  --tw-translate-y: -0.5rem;
  transform: translate(var(--tw-translate-x), var(--tw-translate-y)) rotate(var(--tw-rotate)) skewX(var(--tw-skew-x)) skewY(var(--tw-skew-y)) scaleX(var(--tw-scale-x)) scaleY(var(--tw-scale-y));
}

.group:hover .group-hover\:text-green-600 {
  --tw-text-opacity: 1;
  color: rgb(22 163 74 / var(--tw-text-opacity, 1));
}

.group:hover .group-hover\:shadow-md {
  --tw-shadow: 0 4px 6px -1px rgb(0 0 0 / 0.1), 0 2px 4px -2px rgb(0 0 0 / 0.1);
  --tw-shadow-colored: 0 4px 6px -1px var(--tw-shadow-color), 0 2px 4px -2px var(--tw-shadow-color);
  box-shadow: var(--tw-ring-offset-shadow, 0 0 #0000), var(--tw-ring-shadow, 0 0 #0000), var(--tw-shadow);
}

.group:hover .group-hover\:shadow-xl {
  --tw-shadow: 0 20px 25px -5px rgb(0 0 0 / 0.1), 0 8px 10px -6px rgb(0 0 0 / 0.1);
  --tw-shadow-colored: 0 20px 25px -5px var(--tw-shadow-color), 0 8px 10px -6px var(--tw-shadow-color);
  box-shadow: var(--tw-ring-offset-shadow, 0 0 #0000), var(--tw-ring-shadow, 0 0 #0000), var(--tw-shadow);
}

@media (min-width: 640px) {
  .sm\:mb-6 {
    margin-bottom: 1.5rem;
  }

  .sm\:block {
    display: block;
  }

  .sm\:flex {
    display: flex;
  }

  .sm\:hidden {
    display: none;
  }

  .sm\:max-w-lg {
    max-width: 32rem;
  }

  .sm\:max-w-md {
    max-width: 28rem;
  }

  .sm\:max-w-sm {
    max-width: 24rem;
  }

  .sm\:grid-cols-2 {
    grid-template-columns: repeat(2, minmax(0, 1fr));
  }

  .sm\:flex-row {
    flex-direction: row;
  }

  .sm\:justify-between {
    justify-content: space-between;
  }

  .sm\:p-8 {
    padding: 2rem;
  }

  .sm\:px-4 {
    padding-left: 1rem;
    padding-right: 1rem;
  }

  .sm\:px-6 {
    padding-left: 1.5rem;
    padding-right: 1.5rem;
  }

  .sm\:px-8 {
    padding-left: 2rem;
    padding-right: 2rem;
  }

  .sm\:text-2xl {
    font-size: 1.5rem;
    line-height: 2rem;
  }

  .sm\:text-4xl {
    font-size: 2.25rem;
    line-height: 2.5rem;
  }

  .sm\:text-base {
    font-size: 1rem;
    line-height: 1.5rem;
  }

  .sm\:text-lg {
    font-size: 1.125rem;
    line-height: 1.75rem;
  }
}

@media (min-width: 768px) {
  .md\:col-span-2 {
    grid-column: span 2 / span 2;
  }

  .md\:max-w-md {
    max-width: 28rem;
  }

  .md\:grid-cols-2 {
    grid-template-columns: repeat(2, minmax(0, 1fr));
  }

  .md\:text-4xl {
    font-size: 2.25rem;
    line-height: 2.5rem;
  }

  .md\:text-5xl {
    font-size: 3rem;
    line-height: 1;
  }

  .md\:text-xl {
    font-size: 1.25rem;
    line-height: 1.75rem;
  }
}

@media (min-width: 1024px) {
  .lg\:col-span-1 {
    grid-column: span 1 / span 1;
  }

  .lg\:max-w-lg {
    max-width: 32rem;
  }

  .lg\:max-w-xl {
    max-width: 36rem;
  }

  .lg\:grid-cols-3 {
    grid-template-columns: repeat(3, minmax(0, 1fr));
  }

  .lg\:grid-cols-4 {
    grid-template-columns: repeat(4, minmax(0, 1fr));
  }

  .lg\:flex-row {
    flex-direction: row;
  }

  .lg\:items-center {
    align-items: center;
  }

  .lg\:justify-between {
    justify-content: space-between;
  }

  .lg\:px-8 {
    padding-left: 2rem;
    padding-right: 2rem;
  }
}

@media (prefers-color-scheme: dark) {
  .dark\:border-gray-700\/40 {
    border-color: rgb(55 65 81 / 0.4);
  }

  .dark\:bg-blue-400 {
    --tw-bg-opacity: 1;
    background-color: rgb(96 165 250 / var(--tw-bg-opacity, 1));
  }

  .dark\:bg-gray-700 {
    --tw-bg-opacity: 1;
    background-color: rgb(55 65 81 / var(--tw-bg-opacity, 1));
  }

  .dark\:bg-gray-800\/80 {
    background-color: rgb(31 41 55 / 0.8);
  }

  .dark\:text-blue-400 {
    --tw-text-opacity: 1;
    color: rgb(96 165 250 / var(--tw-text-opacity, 1));
  }

  .dark\:text-gray-100 {
    --tw-text-opacity: 1;
    color: rgb(243 244 246 / var(--tw-text-opacity, 1));
  }

  .dark\:text-gray-300 {
    --tw-text-opacity: 1;
    color: rgb(209 213 219 / var(--tw-text-opacity, 1));
  }

  .dark\:hover\:text-blue-200:hover {
    --tw-text-opacity: 1;
    color: rgb(191 219 254 / var(--tw-text-opacity, 1));
  }
}
<|MERGE_RESOLUTION|>--- conflicted
+++ resolved
@@ -714,13 +714,12 @@
   margin-top: 0.25rem;
 }
 
-<<<<<<< HEAD
+.mt-16 {
+  margin-top: 4rem;
+}
+
 .mt-12 {
   margin-top: 3rem;
-=======
-.mt-16 {
-  margin-top: 4rem;
->>>>>>> 11cf9533
 }
 
 .mt-2 {
@@ -1626,7 +1625,11 @@
   letter-spacing: 0.05em;
 }
 
-<<<<<<< HEAD
+.text-\[\#93c5fd\] {
+  --tw-text-opacity: 1;
+  color: rgb(147 197 253 / var(--tw-text-opacity, 1));
+}
+
 .text-amber-600 {
   --tw-text-opacity: 1;
   color: rgb(217 119 6 / var(--tw-text-opacity, 1));
@@ -1640,11 +1643,6 @@
 .text-amber-800 {
   --tw-text-opacity: 1;
   color: rgb(146 64 14 / var(--tw-text-opacity, 1));
-=======
-.text-\[\#93c5fd\] {
-  --tw-text-opacity: 1;
-  color: rgb(147 197 253 / var(--tw-text-opacity, 1));
->>>>>>> 11cf9533
 }
 
 .text-blue-500 {
@@ -1781,8 +1779,6 @@
   color: rgb(161 98 7 / var(--tw-text-opacity, 1));
 }
 
-<<<<<<< HEAD
-=======
 .text-yellow-800 {
   --tw-text-opacity: 1;
   color: rgb(133 77 14 / var(--tw-text-opacity, 1));
@@ -1798,7 +1794,6 @@
   color: rgb(255 165 2 / var(--tw-text-opacity, 1));
 }
 
->>>>>>> 11cf9533
 .underline {
   text-decoration-line: underline;
 }
